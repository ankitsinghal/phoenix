--- conflicted
+++ resolved
@@ -113,11 +113,7 @@
     <collections.version>3.2.1</collections.version>
     <jodatime.version>2.7</jodatime.version>
     <joni.version>2.1.2</joni.version>
-<<<<<<< HEAD
     <calcite.version>1.3.0-incubating</calcite.version>
-=======
-    <calcite.version>1.2.0-incubating</calcite.version>
->>>>>>> d1934afb
 
     <!-- Test Dependencies -->
     <mockito-all.version>1.8.5</mockito-all.version>
